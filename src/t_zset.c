--- conflicted
+++ resolved
@@ -558,11 +558,7 @@
 
 /* Delete all the elements with rank between start and end from the skiplist.
  * Start and end are inclusive. Note that start and end need to be 1-based */
-<<<<<<< HEAD
-// 删除指定排序（下标，从1开始）范围内的节点
-=======
 // 删除指定排序（索引，从1开始）范围内的节点
->>>>>>> df8fa6bb
 // @param zsl：跳表首地址
 // @param start：范围下限
 // @param end：范围上限
@@ -598,19 +594,11 @@
  * Returns 0 when the element cannot be found, rank otherwise.
  * Note that the rank is 1-based due to the span of zsl->header to the
  * first element. */
-<<<<<<< HEAD
-// 获取指定分值和内容的节点的排序（下标）
-// @param zsl：跳表首地址
-// @param score：指定节点的分值
-// @param ele：指定节点的内容
-// @return 指定节点跳表中的排序（下标），没找到指定节点时返回0
-=======
 // 获取指定分值和内容的节点的排序（索引）
 // @param zsl：跳表首地址
 // @param score：指定节点的分值
 // @param ele：指定节点的内容
 // @return 指定节点跳表中的排序（索引），没找到指定节点时返回0
->>>>>>> df8fa6bb
 unsigned long zslGetRank(zskiplist *zsl, double score, sds ele) {
     zskiplistNode *x;
     unsigned long rank = 0;
@@ -635,15 +623,9 @@
 }
 
 /* Finds an element by its rank. The rank argument needs to be 1-based. */
-<<<<<<< HEAD
-// 获取指定排序的节点
-// @param zsl：跳表首地址
-// @param rank：排序值
-=======
 // 获取指定排序（索引）的节点
 // @param zsl：跳表首地址
 // @param rank：指定索引
->>>>>>> df8fa6bb
 // @return 存在则返回指定节点，否则返回NULL
 zskiplistNode* zslGetElementByRank(zskiplist *zsl, unsigned long rank) {
     zskiplistNode *x;
